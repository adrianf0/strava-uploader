--- conflicted
+++ resolved
@@ -8,7 +8,6 @@
 import datetime as dt
 from datetime import datetime
 
-<<<<<<< HEAD
 def main():
 
 	# Creating a log file and a logging function
@@ -40,75 +39,6 @@
 			hours = 0
 			minutes = int(split_duration[0])
 			seconds = int(split_duration[1])
-=======
-# Creating a log file and a logging function
-log = open("log.txt","a+")
-now = str(datetime.now())
-def logger (message):
-	log.write(now + " | " + message + "\n")
-	print message
-
-# Opening the connection to Strava
-logger("Connecting to Strava")
-client = Client()
-
-# You need to run the strava_local_client.py script - with your application's ID and secret - to generate the access token.
-access_token = "your_token" # replace this with your token
-client.access_token = access_token
-athlete = client.get_athlete()
-logger("Now authenticated for " + athlete.firstname + " " + athlete.lastname)
-
-# Creating an archive folder to put uploaded .gpx files
-archive = "../archive"
-
-# Function to convert the HH:MM:SS in the Runkeeper CSV to seconds
-def duration_calc(duration):
-	
-	# Splits the duration on the :, so we wind up with a 3-part array
-	split_duration = str(duration).split(":")
-
-	# If the array only has 2 elements, we know the activity was less than an hour
-	if len(split_duration) == 2:
-		hours = 0
-		minutes = int(split_duration[0])
-		seconds = int(split_duration[1])
-	else:
-		hours = int(split_duration[0])
-		minutes = int(split_duration[1])
-		seconds = int(split_duration[2])
-	
-	total_seconds = seconds + (minutes*60) + (hours*60*60)
-	return total_seconds
-
-# Translate RunKeeper's activity codes to Strava's
-def activity_translator(rk_type):
-	if rk_type == "Running":
-		return "Run"
-	elif rk_type == "Cycling":
-		return "Ride"
-	elif rk_type == "Hiking":
-		return "Hike"
-	elif rk_type == "Walking":
-		return "Walk"
-	elif rk_type == "Swimming":
-		return "Swim"
-	elif rk_type == "Elliptical":
-		return "Elliptical"
-	else:
-		return "None"
-	# feel free to extend if you have other activities in your repertoire; Strava activity codes can be found in their API docs 
-
-
-# We open the cardioactivities CSV file and start reading through it
-with open('cardioActivities.csv', 'rb') as csvfile:
-	activities = csv.reader(csvfile)
-	activity_counter = 0
-	for row in activities:
-		if activity_counter == 599:
-			logger("Upload count at 599 - pausing uploads for 15 minutes to avoid rate-limit") 
-			time.sleep(900)
-			activity_counter = 0
->>>>>>> 46d3b7e4
 		else:
 			hours = int(split_duration[0])
 			minutes = int(split_duration[1])
@@ -142,6 +72,7 @@
 		activity_counter = 0
 		for row in activities:
 			if activity_counter >= 599:
+				logger("Upload count at 599 - pausing uploads for 15 minutes to avoid rate-limit")
 				time.sleep(900)
 				activity_counter = 0
 			else:
